--- conflicted
+++ resolved
@@ -101,11 +101,7 @@
     # With real universe size = 200M < 2^31, ids from any set_generator
     # can be represented as an np.int32.
     assert value_to_insert > 0 and value_to_insert <= 2**31 - 1, (
-<<<<<<< HEAD
         'Current sketch supports positive np.int32 keys.')
-=======
-        'Current sketch supports np.int32 keys.')
->>>>>>> b9aece0a
     return value_to_insert
 
 
@@ -131,6 +127,7 @@
 
   def __init__(self, num_values):
     """Create a truncated uniform distribution.
+
     Args:
       num_values: The number of values that the uniform distribuition can take
         on. This is just the modulus for the hash function.
@@ -157,6 +154,7 @@
 
   def __init__(self, num_values, probability):
     """Create a truncated geometric distribution.
+
     Args:
       num_values: The number of values that the geometric distribuition can take
         on. This is used to generate register_bounds according to geometric distribution.
@@ -203,6 +201,7 @@
 
   def __init__(self, num_values):
     """Create the distribution.
+
     Args:
       num_values: The number of registers.
     """
@@ -244,6 +243,7 @@
 
   def __init__(self, num_values, decay_rate):
     """Create the distribution.
+    
     Args:
       num_values: The number of registers.
       decay_rate: The decay rate of Exponential distribution.
@@ -296,6 +296,7 @@
 
 class AnySketch(SketchBase):
   """A generalized sketch class.
+
   This sketch class generalizes the data structure required to
   capture Bloom filters, HLLs, Cascading Legions, Vector of Counts, and
   other sketch types. It uses a map of register keys (tuples) to a register
@@ -303,10 +304,12 @@
   performance, but is rather intended to be a flexible data
   structure that can be used for experimenting with different
   sketch types.
+
   The register key, which is a tuple is defined by an Index
   Specification. Each specification includes a distribution that
   describes how hashed items are to be distributed along its
   axis.
+
   See bloom_filter.py in this directory for an example. The
   basic Bloom filter can be seen as an Any Sketch with a single
   dimension that is distributed uniformly.
@@ -314,6 +317,7 @@
 
   def __init__(self, config, random_seed=None, hash_function=HashFunction):
     """A flexible multi-dimensional sketch class.
+
     Args:
       config: a SketchConfig, see above for more about this type.
       random_seed: a random seed for generating the random seeds for the hash
@@ -349,6 +353,7 @@
 
   def max_size(self):
     """Returns the total number of registers.
+
     Returns:
       The return value is the total length of self.sketch.
     """
@@ -376,8 +381,10 @@
 
   def __contains__(self, x):
     """Check for presence of an item in the Sketch.
+
     Args:
       x: what to check for.
+
     Returns:
       True if x may have been inserted, False if it is not present.
       This method may return false positives.
